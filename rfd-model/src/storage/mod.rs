--- conflicted
+++ resolved
@@ -50,11 +50,7 @@
     pub id: Option<Vec<TypedUuid<RfdId>>>,
     pub revision: Option<Vec<TypedUuid<RfdRevisionId>>>,
     pub rfd_number: Option<Vec<i32>>,
-<<<<<<< HEAD
-    pub commit_sha: Option<Vec<CommitSha>>,
-=======
     pub commit: Option<Vec<CommitSha>>,
->>>>>>> b0de2061
     pub public: Option<bool>,
     pub deleted: bool,
 }
@@ -75,13 +71,8 @@
         self
     }
 
-<<<<<<< HEAD
-    pub fn commit_sha(mut self, commit_sha: Option<Vec<CommitSha>>) -> Self {
-        self.commit_sha = commit_sha;
-=======
     pub fn commit(mut self, commit: Option<Vec<CommitSha>>) -> Self {
         self.commit = commit;
->>>>>>> b0de2061
         self
     }
 
