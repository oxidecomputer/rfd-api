// This Source Code Form is subject to the terms of the Mozilla Public
// License, v. 2.0. If a copy of the MPL was not distributed with this
// file, You can obtain one at https://mozilla.org/MPL/2.0/.

#![allow(unused)]

use anyhow::{anyhow, Result};
use clap::{value_parser, Arg, ArgAction, Command, CommandFactory, FromArgMatches, ValueEnum};
use generated::cli::*;
use printer::{Printer, RfdJsonPrinter, RfdTabPrinter};
use reqwest::header::{HeaderMap, HeaderValue, AUTHORIZATION};
use rfd_sdk::types::MappingRules;
use rfd_sdk::Client;
use serde::{Deserialize, Serialize};
use std::fmt::Display;
use std::time::Duration;
use std::{collections::HashMap, error::Error};
use store::CliConfig;

mod cmd;
mod err;
mod generated;
mod printer;
mod store;

#[derive(Debug, PartialEq, Eq, PartialOrd, Ord)]
pub enum VerbosityLevel {
    None,
    All,
}

#[derive(Debug, PartialEq, Eq, PartialOrd, Ord, ValueEnum, Clone, Serialize, Deserialize)]
pub enum FormatStyle {
    #[value(name = "json")]
    Json,
    #[value(name = "tab")]
    Tab,
}

impl Display for FormatStyle {
    fn fmt(&self, f: &mut std::fmt::Formatter<'_>) -> std::fmt::Result {
        match self {
            Self::Json => write!(f, "json"),
            Self::Tab => write!(f, "tab"),
        }
    }
}

#[derive(Debug)]
pub struct Context {
    config: CliConfig,
    client: Option<Client>,
    printer: Option<Printer>,
    verbosity: VerbosityLevel,
}

impl Context {
    pub fn new() -> Result<Self> {
        let config = CliConfig::new()?;

        Ok(Self {
            config,
            client: None,
            printer: None,
            verbosity: VerbosityLevel::None,
        })
    }

    pub fn new_client(&self, token: Option<&str>) -> Result<Client> {
        let mut default_headers = HeaderMap::new();

        if let Some(token) = token {
            let mut auth_header = HeaderValue::from_str(&format!("Bearer {}", token))?;
            auth_header.set_sensitive(true);
            default_headers.insert(AUTHORIZATION, auth_header);
        }

        let http_client = reqwest::Client::builder()
            .default_headers(default_headers)
            .connect_timeout(Duration::from_secs(5))
            .timeout(Duration::from_secs(10))
            .build()?;

        Ok(Client::new_with_client(self.config.host()?, http_client))
    }

    pub fn client(&mut self) -> Result<&Client> {
        if self.client.is_none() {
            self.client = Some(Self::new_client(self, self.config.token().ok())?);
        }

        self.client
            .as_ref()
            .ok_or_else(|| anyhow!("Failed to construct client"))
    }

    pub fn printer(&self) -> Result<&Printer> {
        self.printer
            .as_ref()
            .ok_or_else(|| anyhow!("No printer configured"))
    }
}

#[derive(Debug, Default)]
struct Tree<'a> {
    children: HashMap<&'a str, Tree<'a>>,
    cmd: Option<CliCommand>,
}

impl<'a> Tree<'a> {
    fn cmd(&self, name: &str) -> Command {
        let mut cmd = if let Some(op) = self.cmd {
            // Command node
            // TODO
            Cli::get_command(op).name(name.to_owned())
        } else {
            // Internal node
            Command::new(name.to_owned()).subcommand_required(true)
        };

        for (sub_name, sub_tree) in self.children.iter() {
            cmd = cmd.subcommand(sub_tree.cmd(sub_name));
        }

        cmd
    }
}

fn cmd_path<'a>(cmd: &CliCommand) -> Option<&'a str> {
    match cmd {
        // RFD commands
        CliCommand::GetRfd => Some("view"),
        CliCommand::GetRfds => Some("list"),
        CliCommand::SearchRfds => Some("search"),

        CliCommand::UpdateRfdVisibility => Some("edit visibility"),

        // User commands
        CliCommand::CreateApiUser => Some("sys user create"),
        CliCommand::CreateApiUserToken => Some("sys user token create"),
        CliCommand::DeleteApiUserToken => Some("sys user token delete"),
        CliCommand::GetApiUser => Some("sys user get"),
        CliCommand::GetApiUserToken => Some("sys user token get"),
        CliCommand::ListApiUserTokens => Some("sys user token list"),
        CliCommand::UpdateApiUser => Some("sys user update"),
        CliCommand::GetSelf => Some("self"),

        // Link commands are handled separately
        CliCommand::CreateLinkToken => None,
        CliCommand::LinkProvider => None,

        // Group commands
        CliCommand::GetGroups => Some("sys group list"),
        CliCommand::CreateGroup => Some("sys group create"),
        CliCommand::UpdateGroup => Some("sys group update"),
        CliCommand::DeleteGroup => Some("sys group delete"),

        // User admin commands
        CliCommand::AddApiUserToGroup => Some("sys group membership add"),
        CliCommand::RemoveApiUserFromGroup => Some("sys group membership remove"),

        // Mapper commands
        CliCommand::GetMappers => Some("sys mapper list"),
        CliCommand::CreateMapper => Some("sys mapper create"),
        CliCommand::DeleteMapper => Some("sys mapper delete"),

        // OAuth client commands
        CliCommand::ListOauthClients => Some("sys oauth list"),
        CliCommand::CreateOauthClient => Some("sys oauth create"),
        CliCommand::GetOauthClient => Some("sys oauth get"),
        CliCommand::CreateOauthClientRedirectUri => Some("sys oauth redirect create"),
        CliCommand::DeleteOauthClientRedirectUri => Some("sys oauth redirect delete"),
        CliCommand::CreateOauthClientSecret => Some("sys oauth secret create"),
        CliCommand::DeleteOauthClientSecret => Some("sys oauth secret delete"),

        // Authentication is handled separately
        CliCommand::ExchangeDeviceToken => None,
        CliCommand::GetDeviceProvider => None,

<<<<<<< HEAD
        CliCommand::GithubWebhook => todo!(),
=======
        // Unsupported commands
        CliCommand::AuthzCodeRedirect => None,
        CliCommand::AuthzCodeCallback => None,
        CliCommand::AuthzCodeExchange => None,
        CliCommand::GithubWebhook => None,
        CliCommand::OpenidConfiguration => None,
        CliCommand::JwksJson => None,
>>>>>>> 0a16c5ce
    }
}

#[tokio::main]
async fn main() -> Result<(), Box<dyn Error>> {
    let mut root = Tree::default();

    for cmd in CliCommand::iter() {
        if let Some(path) = cmd_path(&cmd) {
            let mut node = &mut root;

            let mut parts = path.split(' ').peekable();
            while let Some(ss) = parts.next() {
                if parts.peek().is_some() {
                    node = node.children.entry(ss).or_default();
                } else {
                    assert!(
                        node.children.get(ss).is_none(),
                        "two identical subcommands {}",
                        path,
                    );
                    node.children.insert(
                        ss,
                        Tree {
                            cmd: Some(cmd),
                            ..Default::default()
                        },
                    );
                }
            }
        }
    }

    let mut cmd = root.cmd("rfd");
    cmd = cmd
        .bin_name("rfd")
        .arg(
            Arg::new("debug")
                .long("debug")
                .short('d')
                .help("Enable more verbose errors")
                .global(true)
                .action(ArgAction::SetTrue),
        )
        .arg(
            Arg::new("format")
                .long("format")
                .short('f')
                .help("Specify the output format to display results in")
                .global(true)
                .value_parser(value_parser!(FormatStyle))
                .action(ArgAction::Set),
        );

    cmd = cmd.subcommand(cmd::auth::Auth::command());
    cmd = cmd.subcommand(cmd::config::ConfigCmd::command());
    cmd = cmd.subcommand(cmd::shortcut::ShortcutCmd::command());

    let mut ctx = Context::new()?;

    let matches = cmd.get_matches();

    if matches.try_get_one::<bool>("debug").ok().is_some() {
        ctx.verbosity = VerbosityLevel::All;
    }

    let format = matches
        .try_get_one::<FormatStyle>("format")
        .unwrap()
        .cloned()
        .unwrap_or_else(|| ctx.config.format_style());
    ctx.printer = Some(match format {
        FormatStyle::Json => Printer::Json(RfdJsonPrinter),
        FormatStyle::Tab => Printer::Tab(RfdTabPrinter::default()),
    });

    let mut node = &root;
    let mut sm = &matches;

    match matches.subcommand() {
        Some(("auth", sub_matches)) => {
            cmd::auth::Auth::from_arg_matches(sub_matches)
                .unwrap()
                .run(&mut ctx)
                .await?;
        }
        Some(("config", sub_matches)) => {
            cmd::config::ConfigCmd::from_arg_matches(sub_matches)
                .unwrap()
                .run(&mut ctx)
                .await?;
        }
        Some(("shortcut", sub_matches)) => {
            cmd::shortcut::ShortcutCmd::from_arg_matches(sub_matches)
                .unwrap()
                .run(&mut ctx)
                .await?;
        }
        _ => {
            while let Some((sub_name, sub_matches)) = sm.subcommand() {
                node = node.children.get(sub_name).unwrap();
                sm = sub_matches;
            }

            let cli = Cli::new_with_override(ctx.client()?.clone(), (), ctx.printer()?.clone());
            cli.execute(node.cmd.unwrap(), sm).await;
        }
    };

    Ok(())
}<|MERGE_RESOLUTION|>--- conflicted
+++ resolved
@@ -177,9 +177,6 @@
         CliCommand::ExchangeDeviceToken => None,
         CliCommand::GetDeviceProvider => None,
 
-<<<<<<< HEAD
-        CliCommand::GithubWebhook => todo!(),
-=======
         // Unsupported commands
         CliCommand::AuthzCodeRedirect => None,
         CliCommand::AuthzCodeCallback => None,
@@ -187,7 +184,6 @@
         CliCommand::GithubWebhook => None,
         CliCommand::OpenidConfiguration => None,
         CliCommand::JwksJson => None,
->>>>>>> 0a16c5ce
     }
 }
 
