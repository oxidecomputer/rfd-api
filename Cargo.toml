[workspace]
members = [
  "dropshot-authorization-header",
  "parse-rfd",
  "rfd-api",
  "rfd-cli",
  "rfd-data",
  "rfd-model",
  "rfd-processor",
  "rfd-redirect",
  "rfd-sdk",
  "trace-request",
  "xtask"
]
resolver = "2"

[workspace.dependencies]
anyhow = "1.0.75"
async-bb8-diesel = { git = "https://github.com/oxidecomputer/async-bb8-diesel" }
async-trait = "0.1.74"
base64 = "0.21.5"
bb8 = "0.8.1"
chrono = "0.4.31"
clap = { version = "4.4.8", features = ["derive", "string", "env"] }
config = { version = "0.13.3", features = ["toml"] }
cookie = { version = "0.18.0" }
crc32c = "0.6.4"
diesel = { version = "2.1.3", features = ["postgres"] }
dirs = "5.0.1"
dropshot = { git = "https://github.com/oxidecomputer/dropshot" }
dropshot-verified-body = { git = "https://github.com/oxidecomputer/dropshot-verified-body", branch = "dropshot-dev" }
futures = "0.3.29"
google-cloudkms1 = "5.0.3"
google-drive3 = "5.0.3"
google-storage1 = "5.0.3"
hex = "0.4.3"
hmac = "0.12.1"
http = "0.2.11"
hyper = "0.14.27"
hyper-rustls = "0.24.2"
itertools = "0.11.0"
jsonwebtoken = "8.3.0"
meilisearch-sdk = { version = "0.24.2", default-features = false, features = ["reqwest-rustls"] }
md-5 = "0.10.6"
mime_guess = "2.0.4"
mockall = "0.11.4"
newline-converter = "0.3.0"
oauth2 = "4.4.2"
octorust = "0.7.0"
owo-colors = "3.5.0"
partial-struct = { git = "https://github.com/oxidecomputer/partial-struct" }
progenitor = { git = "https://github.com/oxidecomputer/progenitor", branch = "print-example" }
progenitor-client = { git = "https://github.com/oxidecomputer/progenitor", branch = "print-example" }
rand = "0.8.5"
rand_core = "0.6"
regex = "1.10.2"
reqwest = { version = "0.11", default-features = false, features = ["json", "stream"] }
reqwest-middleware = "0.2"
reqwest-retry = "0.3.0"
reqwest-tracing = "0.4.6"
ring = "0.17.5"
<<<<<<< HEAD
rsa = "0.9.6"
rustfmt-wrapper = "0.2.0"
schemars = "0.8.15"
=======
rsa = "0.9.2"
rustfmt-wrapper = "0.2.1"
schemars = "0.8.16"
>>>>>>> 84422a06
secrecy = "0.8.0"
semver = "1.0.20"
serde = "1"
serde_bytes = "0.11.12"
serde_json = "1"
serde_urlencoded = "0.7.1"
sha2 = "0.10.8"
similar = "2.3.0"
slog = "2.7.0"
slog-async = "2.8.0"
tabwriter = "1.3.0"
tap = "1.0.1"
textwrap = "0.16.0"
thiserror = "1.0.49"
tokio = "1.33.0"
toml = "0.8.2"
tracing = "0.1.40"
tracing-appender = "0.2.2"
tracing-bunyan-formatter = "0.3.9"
tracing-core = "0.1.32"
tracing-slog = { git = "https://github.com/oxidecomputer/tracing-slog" }
tracing-subscriber = "0.3.17"
uuid = "1.4.1"
valuable = "0.1.0"
yup-oauth2 = "8.3.0"

# Config for 'cargo dist'
[workspace.metadata.dist]
# The preferred cargo-dist version to use in CI (Cargo.toml SemVer syntax)
cargo-dist-version = "0.4.0-prerelease.2"
# CI backends to support
ci = ["github"]
# The installers to generate for each app
installers = []
# Target platforms to build apps for (Rust target-triple syntax)
targets = ["x86_64-unknown-linux-gnu"]
# Publish jobs to run in CI
pr-run-mode = "plan"
allow-dirty = ["ci"]

# The profile that 'cargo dist' will build with
[profile.dist]
inherits = "release"
lto = "thin"

# [patch."https://github.com/oxidecomputer/progenitor"]
# progenitor = { path = "../progenitor/progenitor" }

# [patch."https://github.com/oxidecomputer/typify"]
# typify = { path = "../typify/typify" }

[patch.crates-io]
meilisearch-sdk = { git = "https://github.com/gibbz00/meilisearch-rust.git", branch = "request_clients" }
# progenitor = { path = "../progenitor/progenitor"}
# progenitor-client = { path = "../progenitor/progenitor-client"}
# typify = { path = "../typify/typify" }<|MERGE_RESOLUTION|>--- conflicted
+++ resolved
@@ -59,15 +59,9 @@
 reqwest-retry = "0.3.0"
 reqwest-tracing = "0.4.6"
 ring = "0.17.5"
-<<<<<<< HEAD
 rsa = "0.9.6"
-rustfmt-wrapper = "0.2.0"
-schemars = "0.8.15"
-=======
-rsa = "0.9.2"
 rustfmt-wrapper = "0.2.1"
 schemars = "0.8.16"
->>>>>>> 84422a06
 secrecy = "0.8.0"
 semver = "1.0.20"
 serde = "1"
