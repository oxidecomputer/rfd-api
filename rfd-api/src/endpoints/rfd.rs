// This Source Code Form is subject to the terms of the Mozilla Public
// License, v. 2.0. If a copy of the MPL was not distributed with this
// file, You can obtain one at https://mozilla.org/MPL/2.0/.

use dropshot::{
    endpoint, ClientErrorStatusCode, HttpError, HttpResponseAccepted, HttpResponseOk, Path, Query,
    RequestContext, TypedBody,
};
use newtype_uuid::TypedUuid;
use rfd_data::{
    content::{RfdAsciidoc, RfdContent, RfdDocument, RfdMarkdown},
    RfdState,
};
use rfd_model::{
    schema_ext::{ContentFormat, Visibility},
    Rfd, RfdPdf, RfdRevisionId,
};
use schemars::JsonSchema;
use serde::{Deserialize, Serialize};
use trace_request::trace_request;
use tracing::instrument;
use v_api::ApiContext;
use v_model::permissions::Caller;

use crate::{
    caller::CallerExt,
<<<<<<< HEAD
    context::{RfdContext, RfdRevisionIdentifier, RfdWithContent, RfdWithoutContent},
=======
    context::{RfdContext, RfdWithContent, RfdWithoutContent},
>>>>>>> b0de2061
    permissions::RfdPermission,
    search::{MeiliSearchResult, SearchRequest},
    util::response::{client_error, internal_error, unauthorized},
};

#[derive(Debug, Deserialize, JsonSchema)]
pub struct RfdPathParams {
    /// The RFD number (examples: 1 or 123)
    number: String,
}

#[derive(Debug, Deserialize, JsonSchema)]
pub struct RfdRevisionPathParams {
    /// The RFD number (examples: 1 or 123)
    number: String,
    /// The revision id of the RFD
    revision: TypedUuid<RfdRevisionId>,
}

#[derive(Debug, Deserialize, JsonSchema)]
pub struct RfdAttrPathParams {
    /// The RFD number (examples: 1 or 123)
    number: String,
    /// An attribute that can be defined in an RFD document
    attr: RfdAttrName,
}

#[derive(Debug, Deserialize, JsonSchema)]
pub struct RfdRevisionAttrPathParams {
    /// The RFD number (examples: 1 or 123)
    number: String,
    /// The revision id of the RFD
    revision: TypedUuid<RfdRevisionId>,
    /// An attribute that can be defined in an RFD document
    attr: RfdAttrName,
}

#[derive(Debug, Deserialize, Serialize, JsonSchema)]
#[serde(rename_all = "kebab-case")]
pub enum RfdAttrName {
    Discussion,
    Labels,
    State,
}

#[derive(Debug, Deserialize, Serialize, JsonSchema)]
#[serde(rename_all = "kebab-case")]
pub enum RfdAttr {
    Discussion(String),
    Labels(String),
    State(RfdState),
}

// Read Endpoints

/// List all available RFDs
#[trace_request]
#[endpoint {
    method = GET,
    path = "/rfd",
}]
#[instrument(skip(rqctx), fields(request_id = rqctx.request_id), err(Debug))]
pub async fn list_rfds(
<<<<<<< HEAD
    rqctx: RequestContext<RfdContext>,
) -> Result<HttpResponseOk<Vec<RfdWithoutContent>>, HttpError> {
    let ctx = rqctx.context();
    let caller = ctx.v_ctx().get_caller(&rqctx).await?;
    list_rfds_op(ctx, &caller).await
}

// Latest RFD revision endpoints

/// Get the latest representation of an RFD's metadata
#[trace_request]
#[endpoint {
    method = GET,
    path = "/rfd/{number}",
}]
#[instrument(skip(rqctx), fields(request_id = rqctx.request_id), err(Debug))]
pub async fn view_rfd_meta(
    rqctx: RequestContext<RfdContext>,
    path: Path<RfdPathParams>,
) -> Result<HttpResponseOk<RfdWithoutContent>, HttpError> {
    let ctx = rqctx.context();
    let caller = ctx.v_ctx().get_caller(&rqctx).await?;
    let path = path.into_inner();
    view_rfd_meta_op(ctx, &caller, path.number, None).await
}

/// Get the raw contents of the latest revision of a RFD
#[trace_request]
#[endpoint {
    method = GET,
    path = "/rfd/{number}/raw",
}]
#[instrument(skip(rqctx), fields(request_id = rqctx.request_id), err(Debug))]
pub async fn view_rfd(
    rqctx: RequestContext<RfdContext>,
    path: Path<RfdPathParams>,
) -> Result<HttpResponseOk<RfdWithContent>, HttpError> {
    let ctx = rqctx.context();
    let caller = ctx.v_ctx().get_caller(&rqctx).await?;
    let path = path.into_inner();
    view_rfd_op(ctx, &caller, path.number, None).await
}

/// Get the PDF locations of the latest revision of a RFD
#[trace_request]
#[endpoint {
    method = GET,
    path = "/rfd/{number}/pdf",
}]
#[instrument(skip(rqctx), fields(request_id = rqctx.request_id), err(Debug))]
pub async fn view_rfd_pdf(
    rqctx: RequestContext<RfdContext>,
    path: Path<RfdPathParams>,
) -> Result<HttpResponseOk<Vec<RfdPdf>>, HttpError> {
    let ctx = rqctx.context();
    let caller = ctx.v_ctx().get_caller(&rqctx).await?;
    let path = path.into_inner();
    view_rfd_pdf_op(ctx, &caller, path.number, None).await
}

/// Get the an attribute of the latest revision of a RFD
#[trace_request]
#[endpoint {
    method = GET,
    path = "/rfd/{number}/attr/{attr}",
}]
#[instrument(skip(rqctx), fields(request_id = rqctx.request_id), err(Debug))]
pub async fn view_rfd_attr(
    rqctx: RequestContext<RfdContext>,
    path: Path<RfdAttrPathParams>,
) -> Result<HttpResponseOk<RfdAttr>, HttpError> {
    let ctx = rqctx.context();
    let caller = ctx.v_ctx().get_caller(&rqctx).await?;
    let path = path.into_inner();
    view_rfd_attr_op(ctx, &caller, path.number, None, path.attr).await
}

/// Get the comments related to the latest revision of a RFD
#[trace_request]
#[endpoint {
    method = GET,
    path = "/rfd/{number}/discussion",
}]
#[instrument(skip(rqctx), fields(request_id = rqctx.request_id), err(Debug))]
pub async fn view_rfd_discussion(
    rqctx: RequestContext<RfdContext>,
    path: Path<RfdPathParams>,
) -> Result<HttpResponseOk<()>, HttpError> {
    unimplemented!()
}

// Specific RFD revision endpoints

/// Get an RFD revision's metadata
#[trace_request]
#[endpoint {
    method = GET,
    path = "/rfd/{number}/revision/{revision}",
}]
#[instrument(skip(rqctx), fields(request_id = rqctx.request_id), err(Debug))]
pub async fn view_rfd_revision_meta(
    rqctx: RequestContext<RfdContext>,
    path: Path<RfdRevisionPathParams>,
) -> Result<HttpResponseOk<RfdWithoutContent>, HttpError> {
    let ctx = rqctx.context();
    let caller = ctx.v_ctx().get_caller(&rqctx).await?;
    let path = path.into_inner();
    view_rfd_meta_op(ctx, &caller, path.number, Some(path.revision.into())).await
}

/// Get the raw contents of a revision of a RFD
#[trace_request]
#[endpoint {
    method = GET,
    path = "/rfd/{number}/revision/{revision}/raw",
}]
#[instrument(skip(rqctx), fields(request_id = rqctx.request_id), err(Debug))]
pub async fn view_rfd_revision(
    rqctx: RequestContext<RfdContext>,
    path: Path<RfdRevisionPathParams>,
) -> Result<HttpResponseOk<RfdWithContent>, HttpError> {
    let ctx = rqctx.context();
    let caller = ctx.v_ctx().get_caller(&rqctx).await?;
    let path = path.into_inner();
    view_rfd_op(ctx, &caller, path.number, Some(path.revision.into())).await
}

/// Get the PDF locations of a revision of a RFD
#[trace_request]
#[endpoint {
    method = GET,
    path = "/rfd/{number}/revision/{revision}/pdf",
}]
#[instrument(skip(rqctx), fields(request_id = rqctx.request_id), err(Debug))]
pub async fn view_rfd_revision_pdf(
    rqctx: RequestContext<RfdContext>,
    path: Path<RfdRevisionPathParams>,
) -> Result<HttpResponseOk<Vec<RfdPdf>>, HttpError> {
    let ctx = rqctx.context();
    let caller = ctx.v_ctx().get_caller(&rqctx).await?;
    let path = path.into_inner();
    view_rfd_pdf_op(ctx, &caller, path.number, Some(path.revision.into())).await
=======
    rqctx: RequestContext<RfdContext>,
) -> Result<HttpResponseOk<Vec<RfdWithoutContent>>, HttpError> {
    let ctx = rqctx.context();
    let caller = ctx.v_ctx().get_caller(&rqctx).await?;
    list_rfds_op(ctx, &caller).await
>>>>>>> b0de2061
}

/// Get the an attribute of a revision of a RFD
#[trace_request]
#[endpoint {
    method = GET,
    path = "/rfd/{number}/revision/{revision}/attr/{attr}",
}]
#[instrument(skip(rqctx), fields(request_id = rqctx.request_id), err(Debug))]
pub async fn view_rfd_revision_attr(
    rqctx: RequestContext<RfdContext>,
    path: Path<RfdRevisionAttrPathParams>,
) -> Result<HttpResponseOk<RfdAttr>, HttpError> {
    let ctx = rqctx.context();
    let caller = ctx.v_ctx().get_caller(&rqctx).await?;
    let path = path.into_inner();
    view_rfd_attr_op(
        ctx,
        &caller,
        path.number,
        Some(path.revision.into()),
        path.attr,
    )
    .await
}

/// Get the comments related to a revision of a RFD
#[trace_request]
#[endpoint {
    method = GET,
    path = "/rfd/{number}/revision/{revision}/discussion",
}]
#[instrument(skip(rqctx), fields(request_id = rqctx.request_id), err(Debug))]
pub async fn view_rfd_revision_discussion(
    rqctx: RequestContext<RfdContext>,
    path: Path<RfdRevisionPathParams>,
) -> Result<HttpResponseOk<()>, HttpError> {
    unimplemented!()
}

#[derive(Debug, Deserialize, JsonSchema)]
pub struct RfdSearchQuery {
    pub q: String,
    pub limit: Option<u32>,
    pub offset: Option<u32>,
    pub highlight_pre_tag: Option<String>,
    pub highlight_post_tag: Option<String>,
    pub attributes_to_crop: Option<String>,
}

#[derive(Debug, Deserialize, Serialize, JsonSchema)]
pub struct SearchResults {
    hits: Vec<SearchResultHit>,
    query: String,
    limit: Option<usize>,
    offset: Option<usize>,
}

// TODO: This should be a shared type across the api and processor, but it likely needs custom
// deserialization, serialization, and schema implementations
#[derive(Debug, Deserialize, Serialize, JsonSchema)]
pub struct SearchResultHit {
    pub hierarchy: [Option<String>; 6],
    pub hierarchy_radio: [Option<String>; 6],
    pub content: String,
    pub object_id: String,
    pub rfd_number: u64,
    pub anchor: Option<String>,
    pub url: Option<String>,
    pub formatted: Option<FormattedSearchResultHit>,
}

#[derive(Debug, Deserialize, Serialize, JsonSchema)]
pub struct FormattedSearchResultHit {
    pub hierarchy: [Option<String>; 6],
    pub hierarchy_radio: [Option<String>; 6],
    pub content: Option<String>,
    pub object_id: String,
    pub rfd_number: u64,
    pub anchor: Option<String>,
    pub url: Option<String>,
}

/// Search the RFD index and get a list of results
#[trace_request]
#[endpoint {
    method = GET,
    path = "/rfd-search",
}]
#[instrument(skip(rqctx), fields(request_id = rqctx.request_id), err(Debug))]
pub async fn search_rfds(
    rqctx: RequestContext<RfdContext>,
    query: Query<RfdSearchQuery>,
) -> Result<HttpResponseOk<SearchResults>, HttpError> {
    let ctx = rqctx.context();
    let caller = ctx.v_ctx().get_caller(&rqctx).await?;
    search_rfds_op(ctx, &caller, query.into_inner()).await
}

// Read operation

#[instrument(skip(ctx, caller), fields(caller = ?caller.id), err(Debug))]
async fn list_rfds_op(
    ctx: &RfdContext,
    caller: &Caller<RfdPermission>,
) -> Result<HttpResponseOk<Vec<RfdWithoutContent>>, HttpError> {
    let rfds = ctx.list_rfds(caller, None).await?;
    Ok(HttpResponseOk(rfds))
}

#[instrument(skip(ctx, caller), fields(caller = ?caller.id), err(Debug))]
async fn view_rfd_meta_op(
    ctx: &RfdContext,
    caller: &Caller<RfdPermission>,
    number: String,
    revision: Option<RfdRevisionIdentifier>,
) -> Result<HttpResponseOk<RfdWithoutContent>, HttpError> {
    if let Ok(rfd_number) = number.parse::<i32>() {
        Ok(HttpResponseOk(
            ctx.view_rfd_meta(caller, rfd_number, revision).await?,
        ))
    } else {
        Err(client_error(
            ClientErrorStatusCode::BAD_REQUEST,
            "Malformed RFD number",
        ))
    }
}

#[instrument(skip(ctx, caller), fields(caller = ?caller.id), err(Debug))]
async fn view_rfd_op(
    ctx: &RfdContext,
    caller: &Caller<RfdPermission>,
    number: String,
    revision: Option<RfdRevisionIdentifier>,
) -> Result<HttpResponseOk<RfdWithContent>, HttpError> {
    if let Ok(rfd_number) = number.parse::<i32>() {
        Ok(HttpResponseOk(
            ctx.view_rfd(caller, rfd_number, revision).await?,
        ))
    } else {
        Err(client_error(
            ClientErrorStatusCode::BAD_REQUEST,
            "Malformed RFD number",
        ))
    }
}

#[instrument(skip(ctx, caller), fields(caller = ?caller.id), err(Debug))]
async fn view_rfd_pdf_op(
    ctx: &RfdContext,
    caller: &Caller<RfdPermission>,
    number: String,
    revision: Option<RfdRevisionIdentifier>,
) -> Result<HttpResponseOk<Vec<RfdPdf>>, HttpError> {
    if let Ok(rfd_number) = number.parse::<i32>() {
        Ok(HttpResponseOk(
            ctx.view_rfd_pdfs(caller, rfd_number, revision).await?,
        ))
    } else {
        Err(client_error(
            ClientErrorStatusCode::BAD_REQUEST,
            "Malformed RFD number",
        ))
    }
}

#[instrument(skip(ctx, caller), fields(caller = ?caller.id), err(Debug))]
async fn view_rfd_attr_op(
    ctx: &RfdContext,
    caller: &Caller<RfdPermission>,
    number: String,
    revision: Option<RfdRevisionIdentifier>,
    attr: RfdAttrName,
) -> Result<HttpResponseOk<RfdAttr>, HttpError> {
    if let Ok(rfd_number) = number.parse::<i32>() {
        let rfd = ctx.view_rfd(caller, rfd_number, None).await?;
        let content = match rfd.format {
            ContentFormat::Asciidoc => RfdContent::Asciidoc(RfdAsciidoc::new(rfd.content)),
            ContentFormat::Markdown => RfdContent::Markdown(RfdMarkdown::new(rfd.content)),
        };

        extract_attr(&attr, &content).map(HttpResponseOk)
    } else {
        Err(client_error(
            ClientErrorStatusCode::BAD_REQUEST,
            "Malformed RFD number",
        ))
    }
}

#[instrument(skip(ctx, caller), fields(caller = ?caller.id), err(Debug))]
async fn view_rfd_discussion_op(
    ctx: &RfdContext,
    caller: &Caller<RfdPermission>,
    number: String,
    revision: Option<RfdRevisionIdentifier>,
) -> Result<HttpResponseOk<RfdWithContent>, HttpError> {
    unimplemented!()
}

#[instrument(skip(ctx, caller), fields(caller = ?caller.id), err(Debug))]
async fn search_rfds_op(
    ctx: &RfdContext,
    caller: &Caller<RfdPermission>,
    query: RfdSearchQuery,
) -> Result<HttpResponseOk<SearchResults>, HttpError> {
    // TODO: Move all of this into a ctx

    // Ensure that the user has the search permission before searching
    if caller.can(&RfdPermission::SearchRfds) {
        tracing::debug!("Fetching from remote search API");

        // Transform the inbound query into a meilisearch request
        let mut search_request: SearchRequest = query.into();

        // Construct a meilisearch formatted filter. Either the caller has permission to search across
        // all RFDs or they access to some smaller set. If we need to filter down the RFD list we
        // construct a filter that will search across the RFDs the caller has direct access to as
        // well as any RFDs that are marked as publicly accessible.
        search_request.filter = if caller.can(&RfdPermission::GetRfdsAll) {
            None
        } else {
            let mut filter = "public = true".to_string();

            let allowed_rfds = caller
                .allow_rfds()
                .iter()
                .map(|num| num.to_string())
                .collect::<Vec<_>>()
                .join(", ");
            if allowed_rfds.len() > 0 {
                filter = filter + &format!("OR rfd_number in [{}]", allowed_rfds);
            }

            Some(filter)
        };

        // Pass the search request off to the meilisearch backend
        let results = ctx
            .search
            .client
            .search::<MeiliSearchResult>(&search_request)
            .await;

        tracing::debug!("Fetched results from remote search");

        match results {
            Ok(results) => {
                let results = SearchResults {
                    hits: results
                        .hits
                        .into_iter()
                        .map(|hit| hit.into())
                        .collect::<Vec<_>>(),
                    query: results.query,
                    limit: results.limit,
                    offset: results.offset,
                };

                tracing::debug!(count = ?results.hits.len(), "Transformed search results");

                Ok(HttpResponseOk(results))
            }
            Err(err) => {
                tracing::error!(?err, "Search request failed");
                Err(internal_error("Search failed".to_string()))
            }
        }
    } else {
        Err(unauthorized())
    }
}

// Write Endpoints

#[derive(Debug, Deserialize, JsonSchema)]
pub struct ReserveRfdBody {
    /// Title of the RFD
    pub title: String,
    /// Optional contents of the RFD
    pub content: Option<String>,
}

#[derive(Debug, Deserialize, Serialize, JsonSchema)]
pub struct ReserveRfdResponse {
    number: i32,
}

/// Create a new RFD
#[trace_request]
#[endpoint {
    method = POST,
    path = "/rfd",
}]
#[instrument(skip(rqctx), fields(request_id = rqctx.request_id), err(Debug))]
pub async fn reserve_rfd(
    rqctx: RequestContext<RfdContext>,
    body: TypedBody<ReserveRfdBody>,
) -> Result<HttpResponseAccepted<ReserveRfdResponse>, HttpError> {
    let ctx = rqctx.context();
    let caller = ctx.v_ctx().get_caller(&rqctx).await?;
    reserve_rfd_op(ctx, &caller, body.into_inner()).await
}

#[instrument(skip(ctx, caller), fields(caller = ?caller.id), err(Debug))]
async fn reserve_rfd_op(
    ctx: &RfdContext,
    caller: &Caller<RfdPermission>,
    body: ReserveRfdBody,
) -> Result<HttpResponseAccepted<ReserveRfdResponse>, HttpError> {
    let number = ctx.create_rfd(caller, body.title, body.content).await?;
    Ok(HttpResponseAccepted(ReserveRfdResponse {
        number: number.into(),
    }))
}

#[derive(Debug, Deserialize, JsonSchema)]
<<<<<<< HEAD
=======
pub struct RfdPathParams {
    /// The RFD number (examples: 1 or 123)
    number: String,
}

/// Get the latest representation of a RFD
#[trace_request]
#[endpoint {
    method = GET,
    path = "/rfd/{number}",
}]
#[instrument(skip(rqctx), fields(request_id = rqctx.request_id), err(Debug))]
pub async fn view_rfd(
    rqctx: RequestContext<RfdContext>,
    path: Path<RfdPathParams>,
) -> Result<HttpResponseOk<RfdWithContent>, HttpError> {
    let ctx = rqctx.context();
    let caller = ctx.v_ctx().get_caller(&rqctx).await?;
    view_rfd_op(ctx, &caller, path.into_inner().number).await
}

#[instrument(skip(ctx, caller), fields(caller = ?caller.id), err(Debug))]
async fn view_rfd_op(
    ctx: &RfdContext,
    caller: &Caller<RfdPermission>,
    number: String,
) -> Result<HttpResponseOk<RfdWithContent>, HttpError> {
    if let Ok(rfd_number) = number.parse::<i32>() {
        Ok(HttpResponseOk(
            ctx.view_rfd(caller, rfd_number, None).await?,
        ))
    } else {
        Err(client_error(
            ClientErrorStatusCode::BAD_REQUEST,
            "Malformed RFD number",
        ))
    }
}

#[derive(Debug, Deserialize, JsonSchema)]
>>>>>>> b0de2061
pub struct RfdUpdateBody {
    /// Full Asciidoc document to store for this RFD
    document: String,
    /// Optional Git commit message to send with this update (recommended)
    message: Option<String>,
}

/// Replace the full document of a RFD
#[trace_request]
#[endpoint {
    method = POST,
    path = "/rfd/{number}/raw",
}]
pub async fn set_rfd_document(
    rqctx: RequestContext<RfdContext>,
    path: Path<RfdPathParams>,
    body: TypedBody<RfdUpdateBody>,
) -> Result<HttpResponseAccepted<()>, HttpError> {
    let ctx = rqctx.context();
    let caller = ctx.v_ctx().get_caller(&rqctx).await?;
    set_rfd_document_op(ctx, &caller, path.into_inner().number, body.into_inner()).await
}

async fn set_rfd_document_op(
    ctx: &RfdContext,
    caller: &Caller<RfdPermission>,
    number: String,
    body: RfdUpdateBody,
) -> Result<HttpResponseAccepted<()>, HttpError> {
    if let Ok(rfd_number) = number.parse::<i32>() {
        ctx.update_rfd_document(
            caller,
            rfd_number.into(),
            &body.document,
            body.message.as_deref(),
            None,
        )
        .await?;
        Ok(HttpResponseAccepted(()))
    } else {
        Err(client_error(
            ClientErrorStatusCode::BAD_REQUEST,
            "Malformed RFD number",
        ))
    }
}

#[derive(Debug, Deserialize, JsonSchema)]
pub struct RfdUpdateContentBody {
    /// Asciidoc content to store for this RFD
    content: String,
    /// Optional Git commit message to send with this update (recommended)
    message: Option<String>,
}

/// Replace the contents of a RFD
#[trace_request]
#[endpoint {
    method = POST,
    path = "/rfd/{number}/content",
}]
pub async fn set_rfd_content(
    rqctx: RequestContext<RfdContext>,
    path: Path<RfdPathParams>,
    body: TypedBody<RfdUpdateContentBody>,
) -> Result<HttpResponseAccepted<()>, HttpError> {
    let ctx = rqctx.context();
    let caller = ctx.v_ctx().get_caller(&rqctx).await?;
    set_rfd_content_op(ctx, &caller, path.into_inner().number, body.into_inner()).await
}

async fn set_rfd_content_op(
    ctx: &RfdContext,
    caller: &Caller<RfdPermission>,
    number: String,
    body: RfdUpdateContentBody,
) -> Result<HttpResponseAccepted<()>, HttpError> {
    if let Ok(rfd_number) = number.parse::<i32>() {
        ctx.update_rfd_document(
            caller,
            rfd_number.into(),
            &body.content,
            body.message.as_deref(),
            None,
        )
        .await?;
        Ok(HttpResponseAccepted(()))
<<<<<<< HEAD
=======
    } else {
        Err(client_error(
            ClientErrorStatusCode::BAD_REQUEST,
            "Malformed RFD number",
        ))
    }
}

#[derive(Debug, Deserialize, JsonSchema)]
pub struct RfdAttrPathParams {
    number: String,
    attr: RfdAttrName,
}

#[derive(Debug, Deserialize, Serialize, JsonSchema)]
#[serde(rename_all = "kebab-case")]
pub enum RfdAttrName {
    Discussion,
    Labels,
    State,
}

#[derive(Debug, Deserialize, Serialize, JsonSchema)]
#[serde(rename_all = "kebab-case")]
pub enum RfdAttr {
    Discussion(String),
    Labels(String),
    State(RfdState),
}

/// Get an attribute of a RFD
#[trace_request]
#[endpoint {
    method = GET,
    path = "/rfd/{number}/attr/{attr}",
}]
#[instrument(skip(rqctx), fields(request_id = rqctx.request_id), err(Debug))]
pub async fn view_rfd_attr(
    rqctx: RequestContext<RfdContext>,
    path: Path<RfdAttrPathParams>,
) -> Result<HttpResponseOk<RfdAttr>, HttpError> {
    let ctx = rqctx.context();
    let caller = ctx.v_ctx().get_caller(&rqctx).await?;
    let path = path.into_inner();
    view_rfd_attr_op(ctx, &caller, path.number, path.attr).await
}

#[instrument(skip(ctx, caller), fields(caller = ?caller.id), err(Debug))]
async fn view_rfd_attr_op(
    ctx: &RfdContext,
    caller: &Caller<RfdPermission>,
    number: String,
    attr: RfdAttrName,
) -> Result<HttpResponseOk<RfdAttr>, HttpError> {
    if let Ok(rfd_number) = number.parse::<i32>() {
        let rfd = ctx.view_rfd(caller, rfd_number, None).await?;
        let content = match rfd.format {
            ContentFormat::Asciidoc => RfdContent::Asciidoc(RfdAsciidoc::new(rfd.content)),
            ContentFormat::Markdown => RfdContent::Markdown(RfdMarkdown::new(rfd.content)),
        };

        extract_attr(&attr, &content).map(HttpResponseOk)
>>>>>>> b0de2061
    } else {
        Err(client_error(
            ClientErrorStatusCode::BAD_REQUEST,
            "Malformed RFD number",
        ))
    }
}

#[derive(Debug, Deserialize, Serialize, JsonSchema)]
pub struct RfdAttrValue {
    /// Full value to set this attribute to in the existing RFD contents
    value: String,
    /// Optional Git commit message to send with this update (recommended)
    message: Option<String>,
}

/// Set an attribute of a RFD
#[trace_request]
#[endpoint {
    method = POST,
    path = "/rfd/{number}/attr/{attr}",
}]
#[instrument(skip(rqctx), fields(request_id = rqctx.request_id), err(Debug))]
pub async fn set_rfd_attr(
    rqctx: RequestContext<RfdContext>,
    path: Path<RfdAttrPathParams>,
    body: TypedBody<RfdAttrValue>,
) -> Result<HttpResponseAccepted<RfdAttr>, HttpError> {
    let ctx = rqctx.context();
    let caller = ctx.v_ctx().get_caller(&rqctx).await?;
    let path = path.into_inner();
    set_rfd_attr_op(ctx, &caller, path.number, path.attr, &body.into_inner()).await
}

#[instrument(skip(ctx, caller), fields(caller = ?caller.id), err(Debug))]
async fn set_rfd_attr_op(
    ctx: &RfdContext,
    caller: &Caller<RfdPermission>,
    number: String,
    attr: RfdAttrName,
    body: &RfdAttrValue,
) -> Result<HttpResponseAccepted<RfdAttr>, HttpError> {
    if let Ok(rfd_number) = number.parse::<i32>() {
        // Get the latest revision
        let revision = ctx.view_rfd_revision(caller, rfd_number, None).await?;

        // TODO: Get rid of these clones
        let mut content = match revision.content_format {
            ContentFormat::Asciidoc => RfdContent::Asciidoc(RfdAsciidoc::new(revision.content)),
            ContentFormat::Markdown => RfdContent::Markdown(RfdMarkdown::new(revision.content)),
        };

        // Update the requested attribute
        match &attr {
            RfdAttrName::Discussion => content.update_discussion(&body.value),
            RfdAttrName::Labels => content.update_labels(&body.value),
            RfdAttrName::State => {
                let state: RfdState = body.value.as_str().try_into().map_err(|err| {
                    tracing::info!(?err, "Invalid state was supplied");
                    HttpError::for_bad_request(None, "Invalid RFD state".to_string())
                })?;
                content.update_state(&state.to_string());
            }
        };

        tracing::info!("Updated attribute in RFD document");

        // Persist the data back to GitHub. Note that we do not store this back to the database.
        // We rely on GitHub as the source of truth and revisions are required to tbe linked to
        // commits
        ctx.update_rfd_document(
            caller,
            rfd_number,
            content.raw(),
            body.message.as_deref(),
            None,
        )
        .await?;

        extract_attr(&attr, &content).map(HttpResponseAccepted)
    } else {
        Err(client_error(
            ClientErrorStatusCode::BAD_REQUEST,
            "Malformed RFD number",
        ))
    }
}

/// Open a RFD for discussion
#[trace_request]
#[endpoint {
    method = POST,
    path = "/rfd/{number}/discuss",
}]
#[instrument(skip(rqctx), fields(request_id = rqctx.request_id), err(Debug))]
pub async fn discuss_rfd(
    rqctx: RequestContext<RfdContext>,
    path: Path<RfdPathParams>,
) -> Result<HttpResponseAccepted<RfdAttr>, HttpError> {
    let ctx = rqctx.context();
    let caller = ctx.v_ctx().get_caller(&rqctx).await?;
    let path = path.into_inner();
    set_rfd_attr_op(
        ctx,
        &caller,
        path.number,
        RfdAttrName::State,
        &RfdAttrValue {
            value: RfdState::Discussion.to_string(),
            message: Some("Move to discussion".to_string()),
        },
    )
    .await
}

/// Publish a RFD
#[trace_request]
#[endpoint {
    method = POST,
    path = "/rfd/{number}/publish",
}]
#[instrument(skip(rqctx), fields(request_id = rqctx.request_id), err(Debug))]
pub async fn publish_rfd(
    rqctx: RequestContext<RfdContext>,
    path: Path<RfdPathParams>,
) -> Result<HttpResponseAccepted<RfdAttr>, HttpError> {
    let ctx = rqctx.context();
    let caller = ctx.v_ctx().get_caller(&rqctx).await?;
    let path = path.into_inner();
    set_rfd_attr_op(
        ctx,
        &caller,
        path.number,
        RfdAttrName::State,
        &RfdAttrValue {
            value: RfdState::Published.to_string(),
            message: Some("Publish".to_string()),
        },
    )
    .await
}

fn extract_attr(attr: &RfdAttrName, content: &RfdContent) -> Result<RfdAttr, HttpError> {
    match attr {
        RfdAttrName::Discussion => content
            .get_discussion()
            .ok_or_else(|| {
                HttpError::for_not_found(
                    None,
                    "RFD does not have the requested attribute".to_string(),
                )
            })
            .map(|value| RfdAttr::Discussion(value.to_string())),
        RfdAttrName::Labels => content
            .get_labels()
            .ok_or_else(|| {
                HttpError::for_not_found(
                    None,
                    "RFD does not have the requested attribute".to_string(),
                )
            })
            .map(|value| RfdAttr::Labels(value.to_string())),
        RfdAttrName::State => content
            .get_state()
            .ok_or_else(|| {
                HttpError::for_not_found(
                    None,
                    "RFD does not have the requested attribute".to_string(),
                )
            })
            .and_then(|value| match value.try_into() {
                Ok(rfd_state) => Ok(RfdAttr::State(rfd_state)),
                Err(err) => {
                    tracing::error!(?err, "RFD has an invalid state stored in its contents");
                    Err(HttpError::for_internal_error(
                        "Set attribute placed an invalid state".to_string(),
                    ))
                }
            }),
    }
}

#[derive(Debug, Deserialize, JsonSchema)]
pub struct RfdVisibility {
    ///
    pub visibility: Visibility,
}

/// Modify the visibility of a RFD
#[trace_request]
#[endpoint {
    method = POST,
    path = "/rfd/{number}/visibility",
}]
#[instrument(skip(rqctx), fields(request_id = rqctx.request_id), err(Debug))]
pub async fn update_rfd_visibility(
    rqctx: RequestContext<RfdContext>,
    path: Path<RfdPathParams>,
    body: TypedBody<RfdVisibility>,
) -> Result<HttpResponseOk<Rfd>, HttpError> {
    let ctx = rqctx.context();
    let caller = ctx.v_ctx().get_caller(&rqctx).await?;
    update_rfd_visibility_op(ctx, &caller, path.into_inner().number, body.into_inner()).await
}

#[instrument(skip(ctx, caller), fields(caller = ?caller.id), err(Debug))]
async fn update_rfd_visibility_op(
    ctx: &RfdContext,
    caller: &Caller<RfdPermission>,
    number: String,
    body: RfdVisibility,
) -> Result<HttpResponseOk<Rfd>, HttpError> {
    if let Ok(rfd_number) = number.parse::<i32>() {
        Ok(HttpResponseOk(
            ctx.update_rfd_visibility(caller, rfd_number, body.visibility)
                .await?,
        ))
    } else {
        Err(client_error(
            ClientErrorStatusCode::BAD_REQUEST,
            "Malformed RFD number",
        ))
    }
}

#[cfg(test)]
mod tests {
    use std::sync::Arc;

    use chrono::Utc;
    use dropshot::HttpResponseOk;
    use http::StatusCode;
    use newtype_uuid::{GenericUuid, TypedUuid};
    use rfd_model::{
        schema_ext::ContentFormat,
        storage::{
            mock::MockStorage, MockRfdMetaStore, MockRfdPdfStore, MockRfdRevisionMetaStore,
            MockRfdRevisionStore, MockRfdStore,
        },
        CommitSha, FileSha, Rfd, RfdMeta, RfdRevision, RfdRevisionMeta,
    };
    use uuid::Uuid;
    use v_api::ApiContext;
    use v_model::{permissions::Caller, Permissions};

    use crate::{
        context::{test_mocks::mock_context, RfdContext},
        endpoints::rfd::view_rfd_op,
        permissions::RfdPermission,
    };

    use super::list_rfds_op;

    async fn ctx() -> RfdContext {
        let private_rfd_id_1 = Uuid::new_v4();
        let private_rfd_id_2 = Uuid::new_v4();
        let public_rfd_id = Uuid::new_v4();

        let mut rfd_store = MockRfdStore::new();
        rfd_store.expect_list().returning(move |filter, _| {
            let mut results = vec![
                Rfd {
                    id: TypedUuid::from_untyped_uuid(private_rfd_id_1),
                    rfd_number: 123,
                    link: None,
                    content: RfdRevision {
                        id: TypedUuid::new_v4(),
                        rfd_id: TypedUuid::from_untyped_uuid(private_rfd_id_1),
                        title: String::new(),
                        state: None,
                        discussion: None,
                        authors: None,
                        labels: None,
                        content: String::new(),
                        content_format: ContentFormat::Asciidoc,
                        sha: FileSha(String::new()),
                        commit: CommitSha(String::new()),
                        committed_at: Utc::now(),
                        created_at: Utc::now(),
                        updated_at: Utc::now(),
                        deleted_at: None,
                    },
                    created_at: Utc::now(),
                    updated_at: Utc::now(),
                    deleted_at: None,
                    visibility: rfd_model::schema_ext::Visibility::Private,
                },
                Rfd {
                    id: TypedUuid::from_untyped_uuid(public_rfd_id),
                    rfd_number: 456,
                    link: None,
                    content: RfdRevision {
                        id: TypedUuid::new_v4(),
                        rfd_id: TypedUuid::from_untyped_uuid(private_rfd_id_1),
                        title: String::new(),
                        state: None,
                        discussion: None,
                        authors: None,
                        labels: None,
                        content: String::new(),
                        content_format: ContentFormat::Asciidoc,
                        sha: FileSha(String::new()),
                        commit: CommitSha(String::new()),
                        committed_at: Utc::now(),
                        created_at: Utc::now(),
                        updated_at: Utc::now(),
                        deleted_at: None,
                    },
                    created_at: Utc::now(),
                    updated_at: Utc::now(),
                    deleted_at: None,
                    visibility: rfd_model::schema_ext::Visibility::Public,
                },
                Rfd {
                    id: TypedUuid::from_untyped_uuid(private_rfd_id_2),
                    rfd_number: 789,
                    link: None,
                    content: RfdRevision {
                        id: TypedUuid::new_v4(),
                        rfd_id: TypedUuid::from_untyped_uuid(private_rfd_id_1),
                        title: String::new(),
                        state: None,
                        discussion: None,
                        authors: None,
                        labels: None,
                        content: String::new(),
                        content_format: ContentFormat::Asciidoc,
                        sha: FileSha(String::new()),
                        commit: CommitSha(String::new()),
                        committed_at: Utc::now(),
                        created_at: Utc::now(),
                        updated_at: Utc::now(),
                        deleted_at: None,
                    },
                    created_at: Utc::now(),
                    updated_at: Utc::now(),
                    deleted_at: None,
                    visibility: rfd_model::schema_ext::Visibility::Private,
                },
            ];

            results.retain(|rfd| {
                filter.len() == 0
                    || filter[0].rfd_number.is_none()
                    || filter[0]
                        .rfd_number
                        .as_ref()
                        .unwrap()
                        .contains(&rfd.rfd_number)
            });

            Ok(results)
        });

        let mut rfd_meta_store = MockRfdMetaStore::new();
        rfd_meta_store.expect_list().returning(move |filter, _| {
            let mut results = vec![
                RfdMeta {
                    id: TypedUuid::from_untyped_uuid(private_rfd_id_1),
                    rfd_number: 123,
                    link: None,
                    content: RfdRevisionMeta {
                        id: TypedUuid::new_v4(),
                        rfd_id: TypedUuid::from_untyped_uuid(private_rfd_id_1),
                        title: String::new(),
                        state: None,
                        discussion: None,
                        authors: None,
                        labels: None,
                        content_format: ContentFormat::Asciidoc,
                        sha: FileSha(String::new()),
                        commit: CommitSha(String::new()),
                        committed_at: Utc::now(),
                        created_at: Utc::now(),
                        updated_at: Utc::now(),
                        deleted_at: None,
                    },
                    created_at: Utc::now(),
                    updated_at: Utc::now(),
                    deleted_at: None,
                    visibility: rfd_model::schema_ext::Visibility::Private,
                },
                RfdMeta {
                    id: TypedUuid::from_untyped_uuid(public_rfd_id),
                    rfd_number: 456,
                    link: None,
                    content: RfdRevisionMeta {
                        id: TypedUuid::new_v4(),
                        rfd_id: TypedUuid::from_untyped_uuid(private_rfd_id_1),
                        title: String::new(),
                        state: None,
                        discussion: None,
                        authors: None,
                        labels: None,
                        content_format: ContentFormat::Asciidoc,
                        sha: FileSha(String::new()),
                        commit: CommitSha(String::new()),
                        committed_at: Utc::now(),
                        created_at: Utc::now(),
                        updated_at: Utc::now(),
                        deleted_at: None,
                    },
                    created_at: Utc::now(),
                    updated_at: Utc::now(),
                    deleted_at: None,
                    visibility: rfd_model::schema_ext::Visibility::Public,
                },
                RfdMeta {
                    id: TypedUuid::from_untyped_uuid(private_rfd_id_2),
                    rfd_number: 789,
                    link: None,
                    content: RfdRevisionMeta {
                        id: TypedUuid::new_v4(),
                        rfd_id: TypedUuid::from_untyped_uuid(private_rfd_id_1),
                        title: String::new(),
                        state: None,
                        discussion: None,
                        authors: None,
                        labels: None,
                        content_format: ContentFormat::Asciidoc,
                        sha: FileSha(String::new()),
                        commit: CommitSha(String::new()),
                        committed_at: Utc::now(),
                        created_at: Utc::now(),
                        updated_at: Utc::now(),
                        deleted_at: None,
                    },
                    created_at: Utc::now(),
                    updated_at: Utc::now(),
                    deleted_at: None,
                    visibility: rfd_model::schema_ext::Visibility::Private,
                },
            ];

            results.retain(|rfd| {
                filter.len() == 0
                    || filter[0].rfd_number.is_none()
                    || filter[0]
                        .rfd_number
                        .as_ref()
                        .unwrap()
                        .contains(&rfd.rfd_number)
            });

            Ok(results)
        });

        let private_rfd_revision_id_1 = TypedUuid::new_v4();
        let public_rfd_revision_id = TypedUuid::new_v4();
        let private_rfd_revision_id_2 = TypedUuid::new_v4();
        let mut rfd_revision_store = MockRfdRevisionStore::new();
        rfd_revision_store
            .expect_list()
            .returning(move |filter, _| {
                let mut results = vec![
                    RfdRevision {
                        id: private_rfd_revision_id_1,
                        rfd_id: TypedUuid::from_untyped_uuid(private_rfd_id_1),
                        title: "Private Test RFD 1".to_string(),
                        state: None,
                        discussion: None,
                        authors: None,
                        labels: None,
                        content: String::new(),
                        content_format: rfd_model::schema_ext::ContentFormat::Asciidoc,
                        sha: String::new().into(),
                        commit: String::new().into(),
                        committed_at: Utc::now(),
                        created_at: Utc::now(),
                        updated_at: Utc::now(),
                        deleted_at: None,
                    },
                    RfdRevision {
                        id: public_rfd_revision_id,
                        rfd_id: TypedUuid::from_untyped_uuid(public_rfd_id),
                        title: "Public Test RFD".to_string(),
                        state: None,
                        discussion: None,
                        authors: None,
                        labels: None,
                        content: String::new(),
                        content_format: rfd_model::schema_ext::ContentFormat::Asciidoc,
                        sha: String::new().into(),
                        commit: String::new().into(),
                        committed_at: Utc::now(),
                        created_at: Utc::now(),
                        updated_at: Utc::now(),
                        deleted_at: None,
                    },
                    RfdRevision {
                        id: private_rfd_revision_id_2,
                        rfd_id: TypedUuid::from_untyped_uuid(private_rfd_id_2),
                        title: "Private Test RFD 2".to_string(),
                        state: None,
                        discussion: None,
                        authors: None,
                        labels: None,
                        content: String::new(),
                        content_format: rfd_model::schema_ext::ContentFormat::Asciidoc,
                        sha: String::new().into(),
                        commit: String::new().into(),
                        committed_at: Utc::now(),
                        created_at: Utc::now(),
                        updated_at: Utc::now(),
                        deleted_at: None,
                    },
                ];

                results.retain(|revision| {
                    filter[0].rfd.is_none()
                        || filter[0].rfd.as_ref().unwrap().contains(&revision.rfd_id)
                });

                Ok(results)
            });

        let mut rfd_revision_meta_store = MockRfdRevisionMetaStore::new();
        rfd_revision_meta_store
            .expect_list()
            .returning(move |filter, _| {
                let mut results = vec![
                    RfdRevisionMeta {
                        id: private_rfd_revision_id_1,
                        rfd_id: TypedUuid::from_untyped_uuid(private_rfd_id_1),
                        title: "Private Test RFD 1".to_string(),
                        state: None,
                        discussion: None,
                        authors: None,
                        labels: None,
                        content_format: rfd_model::schema_ext::ContentFormat::Asciidoc,
                        sha: String::new().into(),
                        commit: String::new().into(),
                        committed_at: Utc::now(),
                        created_at: Utc::now(),
                        updated_at: Utc::now(),
                        deleted_at: None,
                    },
                    RfdRevisionMeta {
                        id: public_rfd_revision_id,
                        rfd_id: TypedUuid::from_untyped_uuid(public_rfd_id),
                        title: "Public Test RFD".to_string(),
                        state: None,
                        discussion: None,
                        authors: None,
                        labels: None,
                        content_format: rfd_model::schema_ext::ContentFormat::Asciidoc,
                        sha: String::new().into(),
                        commit: String::new().into(),
                        committed_at: Utc::now(),
                        created_at: Utc::now(),
                        updated_at: Utc::now(),
                        deleted_at: None,
                    },
                    RfdRevisionMeta {
                        id: private_rfd_revision_id_2,
                        rfd_id: TypedUuid::from_untyped_uuid(private_rfd_id_2),
                        title: "Private Test RFD 2".to_string(),
                        state: None,
                        discussion: None,
                        authors: None,
                        labels: None,
                        content_format: rfd_model::schema_ext::ContentFormat::Asciidoc,
                        sha: String::new().into(),
                        commit: String::new().into(),
                        committed_at: Utc::now(),
                        created_at: Utc::now(),
                        updated_at: Utc::now(),
                        deleted_at: None,
                    },
                ];

                results.retain(|revision| {
                    filter.len() == 0
                        || filter[0].rfd.is_none()
                        || filter[0].rfd.as_ref().unwrap().contains(&revision.rfd_id)
                });

                Ok(results)
            });

        let mut rfd_pdf_store = MockRfdPdfStore::new();
        rfd_pdf_store
            .expect_list()
            .returning(move |_, _| Ok(vec![]));

        let mut storage = MockStorage::new();
        storage.rfd_store = Some(Arc::new(rfd_store));
        storage.rfd_meta_store = Some(Arc::new(rfd_meta_store));
        storage.rfd_revision_store = Some(Arc::new(rfd_revision_store));
        storage.rfd_revision_meta_store = Some(Arc::new(rfd_revision_meta_store));
        storage.rfd_pdf_store = Some(Arc::new(rfd_pdf_store));

        mock_context(storage).await
    }

    // Test RFD access via the global All RFDs permission

    #[tokio::test]
    async fn list_rfds_via_all_permission() {
        let ctx = ctx().await;
        let caller = Caller::from(Permissions::from(vec![RfdPermission::GetRfdsAll]));

        let HttpResponseOk(rfds) = list_rfds_op(&ctx, &caller).await.unwrap();
        assert_eq!(3, rfds.len());
        assert_eq!(789, rfds[0].rfd_number);
        assert_eq!(456, rfds[1].rfd_number);
        assert_eq!(123, rfds[2].rfd_number);
    }

    #[tokio::test]
    async fn view_rfd_via_all_permission() {
        let ctx = ctx().await;
        let caller = Caller::from(Permissions::from(vec![RfdPermission::GetRfdsAll]));

<<<<<<< HEAD
        let HttpResponseOk(rfd) = view_rfd_op(&ctx, &caller, "0123".to_string(), None)
=======
        let HttpResponseOk(rfd) = view_rfd_op(&ctx, &caller, "0123".to_string())
>>>>>>> b0de2061
            .await
            .unwrap();
        assert_eq!(123, rfd.rfd_number);

<<<<<<< HEAD
        let HttpResponseOk(rfd) = view_rfd_op(&ctx, &caller, "0456".to_string(), None)
=======
        let HttpResponseOk(rfd) = view_rfd_op(&ctx, &caller, "0456".to_string())
>>>>>>> b0de2061
            .await
            .unwrap();
        assert_eq!(456, rfd.rfd_number);
    }

    // Test RFD access via the direct permission to a RFD

    #[tokio::test]
    async fn list_rfds_with_direct_permission() {
        let ctx = ctx().await;
        let caller = Caller::from(Permissions::from(vec![RfdPermission::GetRfd(123)]));

        let HttpResponseOk(rfds) = list_rfds_op(&ctx, &caller).await.unwrap();
        assert_eq!(2, rfds.len());
        assert_eq!(456, rfds[0].rfd_number);
        assert_eq!(123, rfds[1].rfd_number);
    }

    #[tokio::test]
    async fn view_rfd_with_direct_permission() {
        let ctx = ctx().await;
        let caller = Caller::from(Permissions::from(vec![RfdPermission::GetRfd(123)]));

<<<<<<< HEAD
        let HttpResponseOk(rfd) = view_rfd_op(&ctx, &caller, "0123".to_string(), None)
=======
        let HttpResponseOk(rfd) = view_rfd_op(&ctx, &caller, "0123".to_string())
>>>>>>> b0de2061
            .await
            .unwrap();
        assert_eq!(123, rfd.rfd_number);

<<<<<<< HEAD
        let HttpResponseOk(rfd) = view_rfd_op(&ctx, &caller, "0456".to_string(), None)
=======
        let HttpResponseOk(rfd) = view_rfd_op(&ctx, &caller, "0456".to_string())
>>>>>>> b0de2061
            .await
            .unwrap();
        assert_eq!(456, rfd.rfd_number);
    }

    // Test RFD access fails when a caller does not have permission

    #[tokio::test]
    async fn list_rfds_without_permission() {
        let ctx = ctx().await;
        let caller = Caller::from(Permissions::<RfdPermission>::new());

        let HttpResponseOk(rfds) = list_rfds_op(&ctx, &caller).await.unwrap();
        assert_eq!(1, rfds.len());
        assert_eq!(456, rfds[0].rfd_number);
    }

    #[tokio::test]
    async fn view_rfd_without_permission() {
        let ctx = ctx().await;
        let caller = Caller::from(Permissions::<RfdPermission>::new());

<<<<<<< HEAD
        let result = view_rfd_op(&ctx, &caller, "0123".to_string(), None).await;
=======
        let result = view_rfd_op(&ctx, &caller, "0123".to_string()).await;
>>>>>>> b0de2061

        match result {
            Err(err) => assert_eq!(StatusCode::NOT_FOUND, err.status_code),
            Ok(response) => panic!(
                "Expected a 404 error, but instead found a RFD {:?}",
                response.0
            ),
        }
    }

    // Test RFD access to public RFDs as the unauthenticated user

    #[tokio::test]
    async fn list_rfds_as_unauthenticated() {
        let ctx = ctx().await;

        let HttpResponseOk(rfds) =
            list_rfds_op(&ctx, &ctx.v_ctx().builtin_unauthenticated_caller())
                .await
                .unwrap();
        assert_eq!(1, rfds.len());
        assert_eq!(456, rfds[0].rfd_number);
    }

    #[tokio::test]
    async fn view_rfd_as_unauthenticated() {
        let ctx = ctx().await;
        let caller = ctx.v_ctx().builtin_unauthenticated_caller();

<<<<<<< HEAD
        let result = view_rfd_op(&ctx, &caller, "0123".to_string(), None).await;
=======
        let result = view_rfd_op(&ctx, &caller, "0123".to_string()).await;
>>>>>>> b0de2061
        match result {
            Err(err) => assert_eq!(StatusCode::NOT_FOUND, err.status_code),
            Ok(response) => panic!(
                "Expected a 404 error, but instead found a RFD {:?}",
                response.0
            ),
        }
    }
}<|MERGE_RESOLUTION|>--- conflicted
+++ resolved
@@ -24,11 +24,7 @@
 
 use crate::{
     caller::CallerExt,
-<<<<<<< HEAD
     context::{RfdContext, RfdRevisionIdentifier, RfdWithContent, RfdWithoutContent},
-=======
-    context::{RfdContext, RfdWithContent, RfdWithoutContent},
->>>>>>> b0de2061
     permissions::RfdPermission,
     search::{MeiliSearchResult, SearchRequest},
     util::response::{client_error, internal_error, unauthorized},
@@ -92,7 +88,6 @@
 }]
 #[instrument(skip(rqctx), fields(request_id = rqctx.request_id), err(Debug))]
 pub async fn list_rfds(
-<<<<<<< HEAD
     rqctx: RequestContext<RfdContext>,
 ) -> Result<HttpResponseOk<Vec<RfdWithoutContent>>, HttpError> {
     let ctx = rqctx.context();
@@ -235,13 +230,6 @@
     let caller = ctx.v_ctx().get_caller(&rqctx).await?;
     let path = path.into_inner();
     view_rfd_pdf_op(ctx, &caller, path.number, Some(path.revision.into())).await
-=======
-    rqctx: RequestContext<RfdContext>,
-) -> Result<HttpResponseOk<Vec<RfdWithoutContent>>, HttpError> {
-    let ctx = rqctx.context();
-    let caller = ctx.v_ctx().get_caller(&rqctx).await?;
-    list_rfds_op(ctx, &caller).await
->>>>>>> b0de2061
 }
 
 /// Get the an attribute of a revision of a RFD
@@ -560,49 +548,6 @@
 }
 
 #[derive(Debug, Deserialize, JsonSchema)]
-<<<<<<< HEAD
-=======
-pub struct RfdPathParams {
-    /// The RFD number (examples: 1 or 123)
-    number: String,
-}
-
-/// Get the latest representation of a RFD
-#[trace_request]
-#[endpoint {
-    method = GET,
-    path = "/rfd/{number}",
-}]
-#[instrument(skip(rqctx), fields(request_id = rqctx.request_id), err(Debug))]
-pub async fn view_rfd(
-    rqctx: RequestContext<RfdContext>,
-    path: Path<RfdPathParams>,
-) -> Result<HttpResponseOk<RfdWithContent>, HttpError> {
-    let ctx = rqctx.context();
-    let caller = ctx.v_ctx().get_caller(&rqctx).await?;
-    view_rfd_op(ctx, &caller, path.into_inner().number).await
-}
-
-#[instrument(skip(ctx, caller), fields(caller = ?caller.id), err(Debug))]
-async fn view_rfd_op(
-    ctx: &RfdContext,
-    caller: &Caller<RfdPermission>,
-    number: String,
-) -> Result<HttpResponseOk<RfdWithContent>, HttpError> {
-    if let Ok(rfd_number) = number.parse::<i32>() {
-        Ok(HttpResponseOk(
-            ctx.view_rfd(caller, rfd_number, None).await?,
-        ))
-    } else {
-        Err(client_error(
-            ClientErrorStatusCode::BAD_REQUEST,
-            "Malformed RFD number",
-        ))
-    }
-}
-
-#[derive(Debug, Deserialize, JsonSchema)]
->>>>>>> b0de2061
 pub struct RfdUpdateBody {
     /// Full Asciidoc document to store for this RFD
     document: String,
@@ -690,71 +635,6 @@
         )
         .await?;
         Ok(HttpResponseAccepted(()))
-<<<<<<< HEAD
-=======
-    } else {
-        Err(client_error(
-            ClientErrorStatusCode::BAD_REQUEST,
-            "Malformed RFD number",
-        ))
-    }
-}
-
-#[derive(Debug, Deserialize, JsonSchema)]
-pub struct RfdAttrPathParams {
-    number: String,
-    attr: RfdAttrName,
-}
-
-#[derive(Debug, Deserialize, Serialize, JsonSchema)]
-#[serde(rename_all = "kebab-case")]
-pub enum RfdAttrName {
-    Discussion,
-    Labels,
-    State,
-}
-
-#[derive(Debug, Deserialize, Serialize, JsonSchema)]
-#[serde(rename_all = "kebab-case")]
-pub enum RfdAttr {
-    Discussion(String),
-    Labels(String),
-    State(RfdState),
-}
-
-/// Get an attribute of a RFD
-#[trace_request]
-#[endpoint {
-    method = GET,
-    path = "/rfd/{number}/attr/{attr}",
-}]
-#[instrument(skip(rqctx), fields(request_id = rqctx.request_id), err(Debug))]
-pub async fn view_rfd_attr(
-    rqctx: RequestContext<RfdContext>,
-    path: Path<RfdAttrPathParams>,
-) -> Result<HttpResponseOk<RfdAttr>, HttpError> {
-    let ctx = rqctx.context();
-    let caller = ctx.v_ctx().get_caller(&rqctx).await?;
-    let path = path.into_inner();
-    view_rfd_attr_op(ctx, &caller, path.number, path.attr).await
-}
-
-#[instrument(skip(ctx, caller), fields(caller = ?caller.id), err(Debug))]
-async fn view_rfd_attr_op(
-    ctx: &RfdContext,
-    caller: &Caller<RfdPermission>,
-    number: String,
-    attr: RfdAttrName,
-) -> Result<HttpResponseOk<RfdAttr>, HttpError> {
-    if let Ok(rfd_number) = number.parse::<i32>() {
-        let rfd = ctx.view_rfd(caller, rfd_number, None).await?;
-        let content = match rfd.format {
-            ContentFormat::Asciidoc => RfdContent::Asciidoc(RfdAsciidoc::new(rfd.content)),
-            ContentFormat::Markdown => RfdContent::Markdown(RfdMarkdown::new(rfd.content)),
-        };
-
-        extract_attr(&attr, &content).map(HttpResponseOk)
->>>>>>> b0de2061
     } else {
         Err(client_error(
             ClientErrorStatusCode::BAD_REQUEST,
@@ -1369,20 +1249,12 @@
         let ctx = ctx().await;
         let caller = Caller::from(Permissions::from(vec![RfdPermission::GetRfdsAll]));
 
-<<<<<<< HEAD
         let HttpResponseOk(rfd) = view_rfd_op(&ctx, &caller, "0123".to_string(), None)
-=======
-        let HttpResponseOk(rfd) = view_rfd_op(&ctx, &caller, "0123".to_string())
->>>>>>> b0de2061
             .await
             .unwrap();
         assert_eq!(123, rfd.rfd_number);
 
-<<<<<<< HEAD
         let HttpResponseOk(rfd) = view_rfd_op(&ctx, &caller, "0456".to_string(), None)
-=======
-        let HttpResponseOk(rfd) = view_rfd_op(&ctx, &caller, "0456".to_string())
->>>>>>> b0de2061
             .await
             .unwrap();
         assert_eq!(456, rfd.rfd_number);
@@ -1406,20 +1278,12 @@
         let ctx = ctx().await;
         let caller = Caller::from(Permissions::from(vec![RfdPermission::GetRfd(123)]));
 
-<<<<<<< HEAD
         let HttpResponseOk(rfd) = view_rfd_op(&ctx, &caller, "0123".to_string(), None)
-=======
-        let HttpResponseOk(rfd) = view_rfd_op(&ctx, &caller, "0123".to_string())
->>>>>>> b0de2061
             .await
             .unwrap();
         assert_eq!(123, rfd.rfd_number);
 
-<<<<<<< HEAD
         let HttpResponseOk(rfd) = view_rfd_op(&ctx, &caller, "0456".to_string(), None)
-=======
-        let HttpResponseOk(rfd) = view_rfd_op(&ctx, &caller, "0456".to_string())
->>>>>>> b0de2061
             .await
             .unwrap();
         assert_eq!(456, rfd.rfd_number);
@@ -1442,12 +1306,7 @@
         let ctx = ctx().await;
         let caller = Caller::from(Permissions::<RfdPermission>::new());
 
-<<<<<<< HEAD
         let result = view_rfd_op(&ctx, &caller, "0123".to_string(), None).await;
-=======
-        let result = view_rfd_op(&ctx, &caller, "0123".to_string()).await;
->>>>>>> b0de2061
-
         match result {
             Err(err) => assert_eq!(StatusCode::NOT_FOUND, err.status_code),
             Ok(response) => panic!(
@@ -1476,11 +1335,7 @@
         let ctx = ctx().await;
         let caller = ctx.v_ctx().builtin_unauthenticated_caller();
 
-<<<<<<< HEAD
         let result = view_rfd_op(&ctx, &caller, "0123".to_string(), None).await;
-=======
-        let result = view_rfd_op(&ctx, &caller, "0123".to_string()).await;
->>>>>>> b0de2061
         match result {
             Err(err) => assert_eq!(StatusCode::NOT_FOUND, err.status_code),
             Ok(response) => panic!(
